import torch
from torch import Tensor

from .utils import assert_same_shape, assert_dim
from torch import nn

__all__ = ["WeightMultiply", "BiasAdd", "Sigmoid", "LogSigmoid", "Softmax", "LogSoftmax", "ReLU"]

class Operation(object):

    def __init__(self):
        pass


    def forward(self, input: Tensor):

        self.input = input

        self.output = self._output()

        return self.output


    def backward(self, output_grad: Tensor) -> Tensor:

        assert_same_shape(self.output, output_grad)

        self._compute_grads(output_grad)

        assert_same_shape(self.input, self.input_grad)
        return self.input_grad


    def _compute_grads(self, output_grad: Tensor) -> Tensor:

        self.input_grad = self._input_grad(output_grad)

        assert_same_shape(self.input, self.input_grad)
        return self.input_grad

    def _output(self) -> Tensor:
        raise NotImplementedError()

    def _input_grad(self, output_grad: Tensor) -> Tensor:
        raise NotImplementedError()


class ParamOperation(Operation):

    def __init__(self, param: Tensor) -> Tensor:
        super().__init__()
        self.param = param


    def _compute_grads(self, output_grad: Tensor) -> Tensor:
        self.input_grad = self._input_grad(output_grad)
        self.param_grad = self._param_grad(output_grad)


    def _param_grad(self, output_grad: Tensor) -> Tensor:
        raise NotImplementedError()


class Flatten(Operation):
    def __init__(self):
        super().__init__()


    def _output(self) -> Tensor:
        return self.input.view(self.input.shape[0], -1)


    def _input_grad(self, output_grad: Tensor) -> Tensor:
        return output_grad.view(*self.input.shape)


class Softmax(Operation):
    def __init__(self):
        super().__init__()

    def _output(self) -> Tensor:
        self.output = torch.exp(self.input) / torch.sum(torch.exp(self.input), dim=1).view(-1, 1)
        return self.output

    def _input_grad(self, output_grad: Tensor) -> Tensor:
        ps = self.output
        N, M = ps.shape[0], ps.shape[1]
        batch_jacobian = torch.zeros((N, M, M))

        for ii, p in enumerate(ps):
            batch_jacobian[ii,:,:] = torch.diag(p) - torch.ger(p, p)

        backward_grad = torch.bmm(output_grad.view(N, 1, -1), batch_jacobian)
        backward_grad.squeeze_()

        return backward_grad

    def __repr__(self):
        return "Softmax"


class ReLU(Operation):
    def __init__(self):
        super().__init__()

<<<<<<< HEAD
<<<<<<< HEAD
    def backward(self, output_grad: Tensor) -> Tensor:

        assert_same_shape(self.output, output_grad)

        self.input_grad = self._input_grad(output_grad)
        self.param_grad = self._param_grad(output_grad)

        assert_same_shape(self.input, self.input_grad)
        return self.input_grad
=======
    def _output(self) -> Tensor:
        self.output = torch.clamp(self.input, 0, 1e8)
        return self.output

    def _input_grad(self, output_grad: Tensor) -> Tensor:
        relu_backward = (self.output > 0).type(self.output.dtype)
        return relu_backward * output_grad

    def __repr__(self):
        return "ReLU"
>>>>>>> test_conv

=======
    def _output(self) -> Tensor:
        self.output = torch.clamp(self.input, 0, 1e8)
        return self.output

    def _input_grad(self, output_grad: Tensor) -> Tensor:
        relu_backward = (self.output > 0).type(self.output.dtype)
        return relu_backward * output_grad

    def __repr__(self):
        return "ReLU"

>>>>>>> 24011333

class LogSigmoid(Operation):
    def __init__(self):
        super().__init__()

    def _output(self) -> Tensor:
        self.output = self.input - torch.log(torch.exp(self.input) + 1)
        return self.output

    def _input_grad(self, output_grad: Tensor) -> Tensor:
        return (1 - torch.exp(self.output))*output_grad

    def __repr__(self):
        return "LogSigmoid"


class WeightMultiply(ParamOperation):

    def __init__(self, W: Tensor):
        super().__init__(W)


    def _output(self) -> Tensor:
        return torch.mm(self.input, self.param)


    def _input_grad(self, output_grad: Tensor) -> Tensor:
        return torch.mm(output_grad, self.param.transpose(0, 1))


    def _param_grad(self, output_grad: Tensor) -> Tensor:
        return torch.mm(self.input.transpose(0, 1), output_grad)


class BiasAdd(ParamOperation):

    def __init__(self,
                 B: Tensor):
        super().__init__(B)


    def _output(self) -> Tensor:
        return torch.add(self.input, self.param)


    def _input_grad(self, output_grad: Tensor) -> Tensor:
        return torch.ones_like(self.input) * output_grad


    def _param_grad(self, output_grad: Tensor) -> Tensor:
        param_grad = torch.ones_like(self.param) * output_grad
        return torch.sum(param_grad, dim=0).reshape(1, param_grad.shape[1])


class Sigmoid(Operation):
    '''
    Sigmoid activation function
    '''
    def __init__(self) -> None:
        super().__init__()


    def _output(self) -> Tensor:
        return 1.0/(1.0+torch.exp(-1.0 * self.input))


    def _input_grad(self, output_grad: Tensor) -> Tensor:
        # Lines specific to this class
        sigmoid_backward = self.output * (1.0 - self.output)
        input_grad = sigmoid_backward * output_grad
        return input_grad

    def __repr__(self):
        return "Sigmoid"


class ReLU(Operation):
    def __init__(self):
        super().__init__()

    def _output(self) -> Tensor:
        self.output = torch.clamp(self.input, 0, 1e5)
        return self.output

    def _input_grad(self, output_grad: Tensor) -> Tensor:
        relu_backward = (self.output > 0).type(self.output.dtype)
        return relu_backward * output_grad

    def __repr__(self):
        return "ReLU"


class Flatten(Operation):
    def __init__(self):
        super().__init__()

    def _output(self) -> Tensor:
        return self.input.view(self.input.shape[0], -1)

    def _input_grad(self, output_grad: Tensor) -> Tensor:
        return output_grad.view(*self.last_input.shape)

    def __repr__(self):
        return "Flatten"


class LogSigmoid(Operation):
    def __init__(self):
        super().__init__()

    def _output(self) -> Tensor:
        self.output = self.input - torch.log(torch.exp(self.input) + 1)
        return self.output

    def _input_grad(self, output_grad: Tensor) -> Tensor:
        return (1 - torch.exp(self.output))*output_grad

    def __repr__(self):
        return "LogSigmoid"


class Softmax(Operation):
    def __init__(self):
        super().__init__()

    def _output(self) -> Tensor:
        self.output = torch.exp(self.input) / torch.sum(torch.exp(self.input), dim=1).view(n, 1)
        return self.output

    def _input_grad(self, output_grad: Tensor) -> Tensor:
        ps = self.output
        N, M = ps.shape[0], ps.shape[1]
        batch_jacobian = torch.zeros((N, M, M))

        for ii, p in enumerate(ps):
            batch_jacobian[ii,:,:] = torch.diag(p) - torch.ger(p, p)

        backward_grad = torch.bmm(output_grad.view(N, 1, -1), batch_jacobian)
        backward_grad.squeeze_()

        return backward_grad

    def __repr__(self):
        return "Softmax"

class LogSoftmax(Operation):
    def __init__(self):
        super().__init__()

    def _output(self) -> Tensor:
        self.output = self.input - torch.log(torch.exp(self.input).sum(dim=1).view(-1, 1))
        return self.output

    def _input_grad(self, output_grad: Tensor) -> Tensor:
        ps = torch.exp(self.output)
        N, M = ps.shape[0], ps.shape[1]
        batch_jacobian = torch.zeros((N, M, M))

        # Create an identity matrix
        ones = torch.diagflat(torch.ones(M))

        for ii, p in enumerate(ps):
            # Repeat the p values across columns to get p_k
            p_k = p.repeat((M, 1))
            batch_jacobian[ii,:,:] = ones - p_k

        backward_grad = torch.bmm(output_grad.view(N, 1, -1), batch_jacobian)
        backward_grad.squeeze_()

        return backward_grad

    def __repr__(self):
        return "LogSoftmax"

class Conv2D_Op(ParamOperation):

    def __init__(self, param: Tensor):
        assert_dim(param, 4)
        super().__init__(param)
        self.param_size = self.param.shape[2]
        self.param_pad = self.param_size // 2
        self.in_channels = self.param.shape[1]
        self.out_channels = self.param.shape[0]


    def _pad_1d_obs(self, obs: Tensor) -> Tensor:
        assert_dim(obs, 1)
        z = torch.Tensor([0])
        z = z.repeat(self.param_pad)
        return torch.cat([z, obs, z])


    def _pad_1d_batch(self, inp: Tensor) -> Tensor:
        assert_dim(inp, 2)
        outs = [self._pad_1d_obs(obs) for obs in inp]
        return torch.stack(outs)


    def _pad_2d_obs(self, inp: Tensor):
        assert_dim(inp, 2)
        inp_pad = self._pad_1d_batch(inp)
        other = torch.zeros(self.param_pad, inp.shape[0] + self.param_pad * 2)
        # import pdb; pdb.set_trace()
        return torch.cat([other, inp_pad, other])


    def _pad_2d_batch(self, inp: Tensor):
        assert_dim(inp, 3)
        outs = [self._pad_2d_obs(obs) for obs in inp]
        return torch.stack(outs)


    def _pad_2d_channel(self, input_obs: Tensor):

        assert_dim(input_obs, 3)
        return torch.stack([self._pad_2d_obs(channel) for channel in input_obs])


    def _pad_conv_input(self):
        return torch.stack([self._pad_2d_channel(obs)
                            for obs in self.input])


    def _compute_output_obs(self, obs: Tensor):

        assert_dim(obs, 3)
        obs_pad = self._pad_2d_channel(obs)

        out = torch.zeros((self.out_channels,) + obs.shape[1:])
        for c_out in range(self.out_channels):
            for c_in in range(self.in_channels):
                for o_w in range(self.input.shape[2]):
                    for o_h in range(self.input.shape[3]):
                        for p_w in range(self.param_size):
                            for p_h in range(self.param_size):
                                out[c_out][o_w][o_h] += \
                                self.param[c_out][c_in][p_w][p_h] * obs_pad[c_in][o_w+p_w][o_h+p_h]
        return out


    def _output(self):

        outs = [self._compute_output_obs(obs) for obs in self.input]
        return torch.stack(outs)


    def _compute_grads_obs(self, input_obs: Tensor,
                           output_grad_obs: Tensor) -> Tensor:

        assert_dim(input_obs, 3)
        assert_dim(output_grad_obs, 3)

        output_obs_pad = self._pad_2d_channel(output_grad_obs)
        input_grad = torch.zeros_like(input_obs)

        for c_in in range(self.in_channels):
            for c_out in range(self.out_channels):
                for i_w in range(input_obs.shape[1]):
                    for i_h in range(input_obs.shape[2]):
                        for p_w in range(self.param_size):
                            for p_h in range(self.param_size):
                                input_grad[c_in][i_w][i_h] += \
                                output_obs_pad[c_out][i_w+self.param_size-p_w-1][i_h+self.param_size-p_h-1] \
                                * self.param[c_out][c_in][p_w][p_h]

        return input_grad


    def _input_grad(self, output_grad: Tensor) -> Tensor:

        grads = [self._compute_grads_obs(self.input[i], output_grad[i]) for i in range(self.input.shape[0])]

        return torch.stack(grads)


    def _param_grad(self, output_grad: Tensor) -> Tensor:

        inp_pad = self._pad_conv_input()
        param_grad = torch.zeros_like(self.param)

        for i in range(self.input.shape[0]):
            for c_in in range(self.in_channels):
                for c_out in range(self.out_channels):
                    for o_w in range(output_grad.shape[2]):
                        for o_h in range(output_grad.shape[3]):
                            for p_w in range(self.param_size):
                                for p_h in range(self.param_size):
                                    param_grad[c_out][c_in][p_w][p_h] += \
                                    inp_pad[i][c_in][o_w+p_w][o_h+p_h] \
                                    * output_grad[i][c_out][o_w][o_h]
        return param_grad


from .conv_c import (_pad_1d_obs_cy,
                    _pad_1d_batch_cy,
                    _pad_2d_obs_cy,
                    _pad_2d_channel_cy,
                    _pad_conv_input_cy,
                    _compute_output_obs_cy,
                    _output_cy,
                    _compute_grads_obs_cy,
                    _input_grad_cy,
                    _param_grad_cy)


class Conv2D_Op_cy(ParamOperation):


    def __init__(self, param: Tensor):
        assert_dim(param, 4)
        super().__init__(param)
        self.param_size = self.param.shape[2]
        self.param_pad = self.param_size // 2
        self.in_channels = self.param.shape[1]
        self.out_channels = self.param.shape[0]


    def _pad_1d_obs(self, obs: Tensor) -> Tensor:
        assert_dim(obs, 1)
        obs_np = obs.numpy()
        return Tensor(_pad_1d_obs_cy(obs_np, self.param_pad))


    def _pad_1d_batch(self, inp: Tensor) -> Tensor:
        assert_dim(inp, 2)
        inp_np = inp.numpy()
        return Tensor(_pad_1d_batch_cy(inp_np, self.param_pad))


    def _pad_2d_obs(self, inp: Tensor):
        assert_dim(inp, 2)
        inp_np = inp.numpy()
        return Tensor(_pad_2d_obs_cy(inp_np, self.param_pad))


    def _pad_2d_batch(self, inp: Tensor):
        assert_dim(inp, 3)
        inp_np = inp.numpy()
        return Tensor(_pad_2d_batch_cy(inp_np, self.param_pad))


    def _select_channel(self, inp: Tensor, i: int):
        assert_dim(inp, 3)
        inp_np = inp.numpy()
        return Tensor(_select_channel_cy(inp_np, i))


    def _pad_2d_channel(self, input_obs: Tensor):
        assert_dim(input_obs, 3)
        input_obs_np = input_obs.numpy()
        return Tensor(_pad_2d_channel_cy(input_obs_np,
                                         self.param_pad))


    def _pad_conv_input(self):
        return Tensor(_pad_conv_input_cy(self.input.numpy(),
                                         self.param_pad))


    def _compute_output_obs(self, obs: Tensor):
        assert_dim(obs, 3)
        obs_np = obs.numpy()
        return Tensor(_compute_output_obs_cy(obs_np,
                                      self.param.numpy()))


    def _output(self):
        # import pdb; pdb.set_trace()
        return Tensor(_output_cy(self.input.numpy(),
                         self.param.numpy()))



    def _compute_grads_obs(self, input_obs: Tensor,
                           output_grad_obs: Tensor) -> Tensor:
        assert_dim(input_obs, 3)
        assert_dim(output_grad_obs, 3)
        input_obs_np = input_obs.numpy()
        output_grad_obs_np = output_grad_obs.numpy()
        return Tensor(_compute_grads_obs_cy(input_obs_np,
                                            output_grad_obs_np,
                                            self.param.numpy()))


    def _input_grad(self, output_grad: Tensor) -> Tensor:
        assert_dim(output_grad, 4)
        output_grad_np = output_grad.numpy()
        return Tensor(_input_grad_cy(self.input.numpy(),
                                     output_grad_np,
                                     self.param.numpy()))


    def _param_grad(self, output_grad: Tensor) -> Tensor:
        assert_dim(output_grad, 4)
        output_grad_np = output_grad.numpy()
        return Tensor(_param_grad_cy(self.input.numpy(),
                       output_grad_np,
                       self.param.numpy()))


class PyTorchOperation(ParamOperation):

    def __init__(self, param: Tensor) -> Tensor:
        super().__init__(param)
        self.op = nn.Linear(param.shape[0],
                            param.shape[0])


    def _output(self) -> Tensor:

        self.input_with_grad = self.input.detach()
        self.input_with_grad.requires_grad = True

        return self.op(self.input_with_grad)


    def _input_grad(self, output_grad: Tensor) -> Tensor:

        self.output.backward(gradient=output_grad)

        return self.input_with_grad.grad

    def _param_grad(self, output_grad: Tensor) -> Tensor:

        return self.op.weight.grad


class Conv2D_Op_Pyt(PyTorchOperation):


    def __init__(self, param: Tensor):
        assert_dim(param, 4)
        super().__init__(param)
        self.param_size = self.param.shape[2]
        self.param_pad = self.param_size // 2
        self.in_channels = self.param.shape[1]
        self.out_channels = self.param.shape[0]
        self.op = nn.Conv2d(self.in_channels,
                            self.out_channels,
                            self.param_size,
                            padding=self.param_pad,
                            bias=False)<|MERGE_RESOLUTION|>--- conflicted
+++ resolved
@@ -98,48 +98,6 @@
     def __repr__(self):
         return "Softmax"
 
-
-class ReLU(Operation):
-    def __init__(self):
-        super().__init__()
-
-<<<<<<< HEAD
-<<<<<<< HEAD
-    def backward(self, output_grad: Tensor) -> Tensor:
-
-        assert_same_shape(self.output, output_grad)
-
-        self.input_grad = self._input_grad(output_grad)
-        self.param_grad = self._param_grad(output_grad)
-
-        assert_same_shape(self.input, self.input_grad)
-        return self.input_grad
-=======
-    def _output(self) -> Tensor:
-        self.output = torch.clamp(self.input, 0, 1e8)
-        return self.output
-
-    def _input_grad(self, output_grad: Tensor) -> Tensor:
-        relu_backward = (self.output > 0).type(self.output.dtype)
-        return relu_backward * output_grad
-
-    def __repr__(self):
-        return "ReLU"
->>>>>>> test_conv
-
-=======
-    def _output(self) -> Tensor:
-        self.output = torch.clamp(self.input, 0, 1e8)
-        return self.output
-
-    def _input_grad(self, output_grad: Tensor) -> Tensor:
-        relu_backward = (self.output > 0).type(self.output.dtype)
-        return relu_backward * output_grad
-
-    def __repr__(self):
-        return "ReLU"
-
->>>>>>> 24011333
 
 class LogSigmoid(Operation):
     def __init__(self):
@@ -313,6 +271,7 @@
 
     def __repr__(self):
         return "LogSoftmax"
+
 
 class Conv2D_Op(ParamOperation):
 
