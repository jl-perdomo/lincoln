import torch
from torch import Tensor

from .exc import assert_same_shape, assert_dim

__all__ = ["WeightMultiply", "BiasAdd", "Sigmoid", "LogSigmoid", "Softmax", "LogSoftmax", "ReLU"]

__all__ = ["WeightMultiply", "BiasAdd", "Sigmoid", "LogSigmoid", "Softmax", "LogSoftmax", "ReLU"]


class Operation(object):

    def __init__(self):
        pass


    def forward(self, input: Tensor):
<<<<<<< HEAD

=======
>>>>>>> dde3afbb
        self.input = input

        self.output = self._output()

        return self.output


    def backward(self, output_grad: Tensor) -> Tensor:

        assert_same_shape(self.output, output_grad)

<<<<<<< HEAD
        self._compute_grads(output_grad)

        assert_same_shape(self.input, self.input_grad)
        return self.input_grad


    def _compute_grads(self, output_grad: Tensor) -> Tensor:
=======
>>>>>>> dde3afbb
        self.input_grad = self._input_grad(output_grad)

        assert_same_shape(self.input, self.input_grad)
        return self.input_grad

    def _output(self) -> Tensor:
        raise NotImplementedError()

    def _input_grad(self, output_grad: Tensor) -> Tensor:
        raise NotImplementedError()


class Flatten(Operation):
    def __init__(self):
        super().__init__()


    def _output(self) -> Tensor:
        return self.input.view(self.input.shape[0], -1)


    def _input_grad(self, output_grad: Tensor) -> Tensor:
        return output_grad.view(*self.input.shape)



class ParamOperation(Operation):

    def __init__(self, param: Tensor) -> Tensor:
        super().__init__()
        self.param = param

    def backward(self, output_grad: Tensor) -> Tensor:

        assert_same_shape(self.output, output_grad)

        self.input_grad = self._input_grad(output_grad)
        self.param_grad = self._param_grad(output_grad)

        assert_same_shape(self.input, self.input_grad)
        return self.input_grad

    def _param_grad(self, output_grad: Tensor) -> Tensor:
        raise NotImplementedError()


class WeightMultiply(ParamOperation):

    def __init__(self, W: Tensor):
        super().__init__(W)


    def _output(self) -> Tensor:
        return torch.mm(self.input, self.param)


    def _input_grad(self, output_grad: Tensor) -> Tensor:
        return torch.mm(output_grad, self.param.transpose(0, 1))


    def _param_grad(self, output_grad: Tensor) -> Tensor:
        return torch.mm(self.input.transpose(0, 1), output_grad)


class BiasAdd(ParamOperation):

    def __init__(self,
                 B: Tensor):
        super().__init__(B)


    def _output(self) -> Tensor:
        return torch.add(self.input, self.param)


    def _input_grad(self, output_grad: Tensor) -> Tensor:
        return torch.ones_like(self.input) * output_grad


    def _param_grad(self, output_grad: Tensor) -> Tensor:
        param_grad = torch.ones_like(self.param) * output_grad
        return torch.sum(param_grad, dim=0).reshape(1, param_grad.shape[1])


<<<<<<< HEAD
class Conv2D_Op(ParamOperation):
=======
class Sigmoid(Operation):
    '''
    Sigmoid activation function
    '''
    def __init__(self) -> None:
        super().__init__()


    def _output(self) -> Tensor:
        return 1.0/(1.0+torch.exp(-1.0 * self.input))


    def _input_grad(self, output_grad: Tensor) -> Tensor:
        # Lines specific to this class
        sigmoid_backward = self.output * (1.0 - self.output)
        input_grad = sigmoid_backward * output_grad
        return input_grad

    def __repr__(self):
        return "Sigmoid"


class ReLU(Operation):
    def __init__(self):
        super().__init__()

    def _output(self) -> Tensor:
        self.output = torch.clamp(self.input, 0, 1e5)
        return self.output

    def _input_grad(self, output_grad: Tensor) -> Tensor:
        relu_backward = (self.output > 0).type(self.output.dtype)
        return relu_backward * output_grad

    def __repr__(self):
        return "ReLU"


class Flatten(Operation):
    def __init__(self):
        super().__init__()

    def _output(self) -> Tensor:
        return self.input.view(self.input.shape[0], -1)

    def _input_grad(self, output_grad: Tensor) -> Tensor:
        return output_grad.view(*self.last_input.shape)

    def __repr__(self):
        return "Flatten"


class LogSigmoid(Operation):
    def __init__(self):
        super().__init__()

    def _output(self) -> Tensor:
        self.output = self.input - torch.log(torch.exp(self.input) + 1)
        return self.output

    def _input_grad(self, output_grad: Tensor) -> Tensor:
        return (1 - torch.exp(self.output))*output_grad

    def __repr__(self):
        return "LogSigmoid"
         

class Softmax(Operation):
    def __init__(self):
        super().__init__()

    def _output(self) -> Tensor:
        self.output = torch.exp(self.input) / torch.sum(torch.exp(self.input), dim=1).view(n, 1)
        return self.output

    def _input_grad(self, output_grad: Tensor) -> Tensor:
        ps = self.output
        N, M = ps.shape[0], ps.shape[1]
        batch_jacobian = torch.zeros((N, M, M))
        
        for ii, p in enumerate(ps):
            batch_jacobian[ii,:,:] = torch.diag(p) - torch.ger(p, p)
        
        backward_grad = torch.bmm(output_grad.view(N, 1, -1), batch_jacobian)
        backward_grad.squeeze_()

        return backward_grad
    
    def __repr__(self):
        return "Softmax"

class LogSoftmax(Operation):
    def __init__(self):
        super().__init__()

    def _output(self) -> Tensor:
        self.output = self.input - torch.log(torch.exp(self.input).sum(dim=1).view(-1, 1))
        return self.output

    def _input_grad(self, output_grad: Tensor) -> Tensor:
        ps = torch.exp(self.output)
        N, M = ps.shape[0], ps.shape[1]
        batch_jacobian = torch.zeros((N, M, M))
         
        # Create an identity matrix
        ones = torch.diagflat(torch.ones(M))
        
        for ii, p in enumerate(ps):
            # Repeat the p values across columns to get p_k
            p_k = p.repeat((M, 1))
            batch_jacobian[ii,:,:] = ones - p_k
        
        backward_grad = torch.bmm(output_grad.view(N, 1, -1), batch_jacobian)
        backward_grad.squeeze_()

        return backward_grad

    def __repr__(self):
        return "LogSoftmax"


class Conv2D(ParamOperation):
>>>>>>> dde3afbb


    def __init__(self, param: Tensor):
        assert_dim(param, 4)
        super().__init__(param)
        self.param_size = self.param.shape[0]
        self.param_pad = self.param_size // 2
        self.in_channels = self.param.shape[2]
        self.out_channels = self.param.shape[3]


    def _pad_1d_obs(self, obs: Tensor) -> Tensor:
        assert_dim(obs, 1)
        z = torch.Tensor([0])
        z = z.repeat(self.param_pad)
        return torch.cat([z, obs, z])


    def _pad_1d_batch(self, inp: Tensor) -> Tensor:
        assert_dim(inp, 2)
        outs = [self._pad_1d_obs(obs) for obs in inp]
        return torch.stack(outs)


    def _pad_2d_obs(self, inp: Tensor):
        assert_dim(inp, 2)
        inp_pad = self._pad_1d_batch(inp)
        other = torch.zeros(self.param_pad, inp.shape[0] + self.param_pad * 2)
        return torch.cat([other, inp_pad, other])


    def _pad_2d_batch(self, inp: Tensor):
        assert_dim(inp, 3)
        outs = [self._pad_2d_obs(obs) for obs in inp]
        return torch.stack(outs)


    def _select_channel(self, inp: Tensor, i: int):
        assert_dim(inp, 3)
        return torch.index_select(inp, dim=2, index=torch.LongTensor([i])).squeeze(2)


    def _pad_2d_channel(self, input_obs: Tensor):
        '''
        "inp" is a 3 dimensional tensor:
        * image width
        * image height
        * channels
        '''
        assert_dim(input_obs, 3)
        num_channels = input_obs.shape[2]
        return torch.stack([self._pad_2d_obs(self._select_channel(input_obs, i))
                            for i in range(num_channels)], dim=2)


    def _pad_conv_input(self):
        return torch.stack([self._pad_2d_channel(obs)
                            for obs in self.input])


    def _compute_output_obs(self, obs: Tensor):

        assert_dim(obs, 3)
        obs_pad = self._pad_2d_channel(obs)

        out = torch.zeros(obs.shape[:2] + (self.out_channels,))
        for c_out in range(self.out_channels):
            for c_in in range(self.in_channels):
                for o_w in range(out.shape[0]):
                    for o_h in range(out.shape[1]):
                        for p_w in range(self.param_size):
                            for p_h in range(self.param_size):
                                out[o_w][o_h][c_out] += \
                                self.param[p_w][p_h][c_in][c_out] * obs_pad[o_w+p_w][o_h+p_h][c_in]
        return out


    def _output(self):

        outs = [self._compute_output_obs(obs) for obs in self.input]
        return torch.stack(outs)


    def _compute_grads_obs(self, input_obs: Tensor,
                           output_grad_obs: Tensor) -> Tensor:

        assert_dim(input_obs, 3)
        assert_dim(output_grad_obs, 3)

        output_obs_pad = self._pad_2d_channel(output_grad_obs)
        input_grad = torch.zeros_like(input_obs)

        for c_in in range(self.in_channels):
            for c_out in range(self.out_channels):
                for i_w in range(input_obs.shape[0]):
                    for i_h in range(input_obs.shape[1]):
                        for p_w in range(self.param_size):
                            for p_h in range(self.param_size):
                                input_grad[i_w][i_h][c_in] += \
                                output_obs_pad[i_w+self.param_size-p_w-1][i_h+self.param_size-p_h-1][c_out] \
                                * self.param[p_w][p_h][c_in][c_out]

        return input_grad


    def _input_grad(self, output_grad: Tensor) -> Tensor:

        grads = [self._compute_grads_obs(self.input[i], output_grad[i]) for i in range(output_grad.shape[0])]

        return torch.stack(grads)


    def _param_grad(self, output_grad: Tensor) -> Tensor:

        inp_pad = self._pad_conv_input()

        param_grad = torch.zeros_like(self.param)

        for i in range(self.input.shape[0]):
            for c_in in range(self.in_channels):
                for c_out in range(self.out_channels):
                    for o_w in range(output_grad.shape[1]):
                        for o_h in range(output_grad.shape[2]):
                            for p_w in range(self.param_size):
                                for p_h in range(self.param_size):
                                    param_grad[p_w][p_h][c_in][c_out] += \
                                    inp_pad[i][o_w+p_w][o_h+p_h][c_in] \
                                    * output_grad[i][o_w][o_h][c_out]
        return param_grad<|MERGE_RESOLUTION|>--- conflicted
+++ resolved
@@ -5,9 +5,6 @@
 
 __all__ = ["WeightMultiply", "BiasAdd", "Sigmoid", "LogSigmoid", "Softmax", "LogSoftmax", "ReLU"]
 
-__all__ = ["WeightMultiply", "BiasAdd", "Sigmoid", "LogSigmoid", "Softmax", "LogSoftmax", "ReLU"]
-
-
 class Operation(object):
 
     def __init__(self):
@@ -15,10 +12,7 @@
 
 
     def forward(self, input: Tensor):
-<<<<<<< HEAD
-
-=======
->>>>>>> dde3afbb
+
         self.input = input
 
         self.output = self._output()
@@ -30,7 +24,6 @@
 
         assert_same_shape(self.output, output_grad)
 
-<<<<<<< HEAD
         self._compute_grads(output_grad)
 
         assert_same_shape(self.input, self.input_grad)
@@ -38,8 +31,7 @@
 
 
     def _compute_grads(self, output_grad: Tensor) -> Tensor:
-=======
->>>>>>> dde3afbb
+
         self.input_grad = self._input_grad(output_grad)
 
         assert_same_shape(self.input, self.input_grad)
@@ -124,9 +116,6 @@
         return torch.sum(param_grad, dim=0).reshape(1, param_grad.shape[1])
 
 
-<<<<<<< HEAD
-class Conv2D_Op(ParamOperation):
-=======
 class Sigmoid(Operation):
     '''
     Sigmoid activation function
@@ -192,7 +181,7 @@
 
     def __repr__(self):
         return "LogSigmoid"
-         
+
 
 class Softmax(Operation):
     def __init__(self):
@@ -206,15 +195,15 @@
         ps = self.output
         N, M = ps.shape[0], ps.shape[1]
         batch_jacobian = torch.zeros((N, M, M))
-        
+
         for ii, p in enumerate(ps):
             batch_jacobian[ii,:,:] = torch.diag(p) - torch.ger(p, p)
-        
+
         backward_grad = torch.bmm(output_grad.view(N, 1, -1), batch_jacobian)
         backward_grad.squeeze_()
 
         return backward_grad
-    
+
     def __repr__(self):
         return "Softmax"
 
@@ -230,15 +219,15 @@
         ps = torch.exp(self.output)
         N, M = ps.shape[0], ps.shape[1]
         batch_jacobian = torch.zeros((N, M, M))
-         
+
         # Create an identity matrix
         ones = torch.diagflat(torch.ones(M))
-        
+
         for ii, p in enumerate(ps):
             # Repeat the p values across columns to get p_k
             p_k = p.repeat((M, 1))
             batch_jacobian[ii,:,:] = ones - p_k
-        
+
         backward_grad = torch.bmm(output_grad.view(N, 1, -1), batch_jacobian)
         backward_grad.squeeze_()
 
@@ -247,10 +236,7 @@
     def __repr__(self):
         return "LogSoftmax"
 
-
-class Conv2D(ParamOperation):
->>>>>>> dde3afbb
-
+class Conv2D_Op(ParamOperation):
 
     def __init__(self, param: Tensor):
         assert_dim(param, 4)
