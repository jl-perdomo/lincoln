--- conflicted
+++ resolved
@@ -65,8 +65,6 @@
         X_batch, y_batch = X[ii:ii+size], y[ii:ii+size]
 
         yield X_batch, y_batch
-<<<<<<< HEAD
-=======
 
 
 def assert_same_shape(output: Tensor,
@@ -85,5 +83,4 @@
     '''
     Tensor expected to have dimension {0}, instead has dimension {1}
     '''.format(dim, len(t.shape))
-    return None
->>>>>>> bed02392
+    return None